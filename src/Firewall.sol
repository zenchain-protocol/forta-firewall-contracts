--- conflicted
+++ resolved
@@ -114,12 +114,7 @@
     using StorageSlot for bytes32;
     using Quantization for uint256;
 
-<<<<<<< HEAD
-    error AlreadyInitialized();
     error InvalidActivationType();
-=======
-    error InvalidThresholdType();
->>>>>>> 213123c1
     error UntrustedAttester(address attester);
     error CheckpointBlocked();
 
