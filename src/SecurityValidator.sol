--- conflicted
+++ resolved
@@ -230,12 +230,7 @@
         StoredAttestation storage storedAttestation = attestations[tx.origin][executionHash];
         if (storedAttestation.attestation.deadline == 0) revert AttestationNotFound();
         _initAttestation(storedAttestation.attestation, storedAttestation.attester);
-<<<<<<< HEAD
         delete attestations[tx.origin][executionHash];
-        return true;
-=======
-        delete(attestations[tx.origin][executionHash]);
->>>>>>> 5fe7d230
     }
 
     function _idleOrDone() internal view returns (bool) {
