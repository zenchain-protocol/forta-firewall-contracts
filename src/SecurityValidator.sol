// SPDX-License-Identifier: UNLICENSED
pragma solidity ^0.8.25;

import {ECDSA} from "@openzeppelin/contracts/utils/cryptography/ECDSA.sol";
import {EIP712} from "@openzeppelin/contracts/utils/cryptography/EIP712.sol";
import {ERC2771Context} from "@openzeppelin/contracts/metatx/ERC2771Context.sol";
import {StorageSlot} from "@openzeppelin/contracts/utils/StorageSlot.sol";

address constant BYPASS_FLAG = 0x0000000000000000000000000000000000f01274; // "forta" in leetspeak

/// @notice Set of values that enable execution of call(s)
struct Attestation {
    /// @notice Deadline UNIX timestamp
    uint256 deadline;
    /**
     * @notice Ordered hashes which should be produced at every checkpoint execution
     * in this contract. An attester uses these hashes to enable a specific execution
     * path.
     */
    bytes32[] executionHashes;
}

/// @notice Attestation data wrapped for storing.
struct StoredAttestation {
    /// @notice Wrapped attestation.
    Attestation attestation;
    /// @notice The attester which signed above attestation.
    address attester;
}

interface ISecurityValidator {
    function hashAttestation(Attestation calldata attestation) external view returns (bytes32);
    function getCurrentAttester() external view returns (address);
    function validateFinalState() external view;
    function executionHashFrom(bytes32 checkpointHash, address caller, bytes32 executionHash)
        external
        pure
        returns (bytes32);

    function storeAttestation(Attestation calldata attestation, bytes calldata attestationSignature) external;
    function saveAttestation(Attestation calldata attestation, bytes calldata attestationSignature) external;

    function executeCheckpoint(bytes32 checkpointHash) external returns (bytes32);
}

/**
 * @title Validator contract used for attestations
 * @notice A singleton to be used by attesters to enable execution and contracts to ensure
 * that execution was enabled by an attester.
 */
contract SecurityValidator is ISecurityValidator, EIP712, ERC2771Context {
    using StorageSlot for bytes32;

    error AttestationOverwrite();
    error AttestationDeadlineExceeded();
    error HashCountExceeded(uint256 atIndex);
    error InvalidExecutionHash(address validator, bytes32 expectedHash, bytes32 computedHash);
    error InvalidAttestation();
    error AttestationNotFound();
    error EmptyAttestation();

    /**
     * @notice Transient storage slots used for storing the attestation values
     * and executing checkpoints
     */
    bytes32 private constant ATTESTER_SLOT = bytes32(uint256(0));
    bytes32 private constant HASH_SLOT = bytes32(uint256(1));
    bytes32 private constant HASH_COUNT_SLOT = bytes32(uint256(2));
    bytes32 private constant HASH_CACHE_INDEX_SLOT = bytes32(uint256(3));
    uint256 private constant HASH_CACHE_START_SLOT = 4;

    /// @notice Used for EIP-712 message hash calculation
    bytes32 private constant _ATTESTATION_TYPEHASH =
        keccak256("Attestation(uint256 deadline,bytes32[] executionHashes)");

    /**
     * @notice A mapping from transaction senders to first execution hashes and to attestations.
     * This is useful for storing an attestation in a previous transaction safely.
     */
<<<<<<< HEAD
    mapping(address => mapping(bytes32 => StoredAttestation)) private attestations;
=======
    mapping(address origin => mapping(bytes32 firstExecutionHash => StoredAttestation attestation)) attestations;
>>>>>>> 08ebe1f0

    constructor(address _trustedForwarder) EIP712("SecurityValidator", "1") ERC2771Context(_trustedForwarder) {}

    /**
     * @notice An alternative that uses persistent storage instead of transient.
     * This function defers unpacking of an attestation to the transient storage.
     * @param attestation The set of fields that correspond to and enable the execution of call(s)
     * @param attestationSignature Signature of EIP-712 message
     */
    function storeAttestation(Attestation calldata attestation, bytes calldata attestationSignature) public {
        if (attestation.executionHashes.length == 0) revert EmptyAttestation();
        bytes32 firstExecHash = attestation.executionHashes[0];
        address msgSender = _msgSender();
        StoredAttestation storage storedAttestation = attestations[msgSender][firstExecHash];
        if (storedAttestation.attestation.deadline > block.timestamp) {
            revert AttestationOverwrite();
        }
        storedAttestation.attestation = attestation;
        bytes32 structHash = hashAttestation(attestation);
        address attester = ECDSA.recover(structHash, attestationSignature);
        storedAttestation.attester = attester;
    }

    /**
     * @notice Accepts and stores an attestation to the transient storage introduced
     * with EIP-1153. Multiple contracts that operate in the same transaction can call
     * a singleton of this contract. The stored values are later used during checkpoint
     * execution.
     * @param attestation The set of fields that correspond to and enable the execution of call(s)
     * @param attestationSignature Signature of EIP-712 message
     */
    function saveAttestation(Attestation calldata attestation, bytes calldata attestationSignature) public {
        bytes32 structHash = hashAttestation(attestation);
        address attester = ECDSA.recover(structHash, attestationSignature);

        // Avoid reentrancy: Make sure that we are starting from a zero state or after
        // a previous attestation has been used.
        _requireIdleOrDone();

        _initAttestation(attestation, attester);
    }

    /// @notice Returns the attester address which attested to the current execution
    function getCurrentAttester() public view returns (address) {
        return StorageSlot.tload(ATTESTER_SLOT.asAddress());
    }

    /**
     * @notice Produces the EIP-712 hash of the attestation message.
     * @param attestation The set of fields that correspond to and enable the execution of call(s)
     */
    function hashAttestation(Attestation calldata attestation) public view returns (bytes32) {
        return _hashTypedDataV4(
            keccak256(
                abi.encode(
                    _ATTESTATION_TYPEHASH,
                    attestation.deadline,
                    keccak256(abi.encodePacked(attestation.executionHashes))
                )
            )
        );
    }

    /**
     * @notice Computes an execution hash by using given arbitrary checkpoint hash, msg.sender
     * and the previous execution hash. Requires the computed execution hash to be equal to
     * the currently pointed execution hash from the attestation.
     *
     * @param checkpointHash An arbitrary hash which can be computed by using variety of values
     * that occur during a call
     */
    function executeCheckpoint(bytes32 checkpointHash) public returns (bytes32) {
        bytes32 executionHash = StorageSlot.tload(HASH_SLOT.asBytes32());
        executionHash = executionHashFrom(checkpointHash, msg.sender, executionHash);

        /// If there is there is no actively used attestation and the bypass flag is not used,
        /// then the transaction should revert.
        bool bypassed;
        if (getCurrentAttester() == address(0)) {
            /// This can be set to zero from the trace state override.
            /// Doing the expensive read after making sure that the attester in transient storage
            /// is empty.
            bypassed = BYPASS_FLAG.code.length > 0;
        }

        // Avoid reentrancy or double init: Make sure that we are starting from a
        // zero state or after a previous attestation has been used.
        if (_idleOrDone() && !bypassed) {
            /// In case the attestation was delivered in a previous transaction, it should
            /// be loaded from here. It can be referenced by producing the first execution hash.
            executionHash = executionHashFrom(checkpointHash, msg.sender, bytes32(0));
            _tryInitAttestationFromStorage(executionHash);
            /// At this point, it is safe to continue with the first execution hash produced above.
        }

        uint256 cacheIndex = StorageSlot.tload(HASH_CACHE_INDEX_SLOT.asUint256());
        uint256 hashCount = StorageSlot.tload(HASH_COUNT_SLOT.asUint256());
        /// Current execution should not try to execute more checkpoints than attested to.
        if (!bypassed && cacheIndex >= hashCount) {
            revert HashCountExceeded(cacheIndex);
        }

        bytes32 cachedHashSlot = bytes32(cacheIndex + HASH_CACHE_START_SLOT);
        bytes32 cachedHash = StorageSlot.tload(cachedHashSlot.asBytes32());
        /// Computed hash should match with the hash that was attested to.
        if (!bypassed && executionHash != cachedHash) {
            revert InvalidExecutionHash(address(this), cachedHash, executionHash);
        }

        /// Point to the next hash from the attestation and store the latest computed
        /// hash along with the new index.
        cacheIndex++;
        StorageSlot.tstore(HASH_SLOT.asBytes32(), executionHash);
        StorageSlot.tstore(HASH_CACHE_INDEX_SLOT.asUint256(), cacheIndex);

        /// Expose the execution hash in the call output which is visible from the trace.
        return executionHash;
    }

    /**
     * @notice Makes sure that the attestation matches with current transaction
     * and all checkpoints were used correctly.
     */
    function validateFinalState() public view {
        _requireIdleOrDone();
    }

    function _initAttestation(Attestation memory attestation, address attester) internal {
        if (block.timestamp > attestation.deadline) {
            revert AttestationDeadlineExceeded();
        }

        /// Initialize and empty transient storage.
        uint256 hashCount = attestation.executionHashes.length;
        StorageSlot.tstore(ATTESTER_SLOT.asAddress(), attester);
        StorageSlot.tstore(HASH_SLOT.asBytes32(), 0);
        StorageSlot.tstore(HASH_COUNT_SLOT.asUint256(), hashCount);
        StorageSlot.tstore(HASH_CACHE_INDEX_SLOT.asUint256(), 0);

        /// Store all execution hashes.
        for (uint256 i = 0; i < attestation.executionHashes.length; i++) {
            bytes32 execHash = attestation.executionHashes[i];
            bytes32 currIndex = bytes32(HASH_CACHE_START_SLOT + i);
            StorageSlot.tstore(currIndex.asBytes32(), execHash);
        }
    }

    function _tryInitAttestationFromStorage(bytes32 executionHash) internal {
        StoredAttestation storage storedAttestation = attestations[tx.origin][executionHash];
        if (storedAttestation.attestation.deadline == 0) revert AttestationNotFound();
        _initAttestation(storedAttestation.attestation, storedAttestation.attester);
        delete attestations[tx.origin][executionHash];
    }

    function _idleOrDone() internal view returns (bool) {
        uint256 cacheIndex = StorageSlot.tload(HASH_CACHE_INDEX_SLOT.asUint256());
        uint256 hashCount = StorageSlot.tload(HASH_COUNT_SLOT.asUint256());
        return cacheIndex >= hashCount;
    }

    function _requireIdleOrDone() internal view {
        if (!_idleOrDone()) revert InvalidAttestation();
    }

    /**
     * @notice Computes the execution hash from given inputs.
     * @param checkpointHash An arbitrary hash which can be computed by using variety of values
     * that occur during a call
     * @param caller msg.sender of executeCheckpoint() call
     * @param executionHash Previous execution hash
     */
    function executionHashFrom(bytes32 checkpointHash, address caller, bytes32 executionHash)
        public
        pure
        returns (bytes32)
    {
        return keccak256(abi.encode(checkpointHash, caller, executionHash));
    }
}<|MERGE_RESOLUTION|>--- conflicted
+++ resolved
@@ -77,11 +77,7 @@
      * @notice A mapping from transaction senders to first execution hashes and to attestations.
      * This is useful for storing an attestation in a previous transaction safely.
      */
-<<<<<<< HEAD
-    mapping(address => mapping(bytes32 => StoredAttestation)) private attestations;
-=======
-    mapping(address origin => mapping(bytes32 firstExecutionHash => StoredAttestation attestation)) attestations;
->>>>>>> 08ebe1f0
+    mapping(address origin => mapping(bytes32 firstExecutionHash => StoredAttestation attestation)) private attestations;
 
     constructor(address _trustedForwarder) EIP712("SecurityValidator", "1") ERC2771Context(_trustedForwarder) {}
 
